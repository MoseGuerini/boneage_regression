--- conflicted
+++ resolved
@@ -73,17 +73,9 @@
 the model with the minimum MSE in the test set. <br>
 
 The splitting of the dataset is summarized in the following figure:
-<<<<<<< HEAD
-
 <div align="center">
 <img src="Example_images/kfold.png" width="400"> <br>
 </div>
-
-=======
-<div align="center">
-<img src="Example_images/kfold.png" width="400"> <br>
-</div>
->>>>>>> 1a4d5ba7
 ## Hypermodel
 The hypermodel consists of a variable number of convolutional blocks (`Conv2D`, `BatchNormalization` and `MaxPooling`), followed by a `Flatten` and a `Dense` (plus `BatchNormalization`) layer. The output is then concatenated with the gender features. Following there are a variable number of `Dense` plus `Dropout` layers and a final `Dense` layer with linear activation. <br>
 
@@ -106,15 +98,6 @@
 # Results 
 We conclude showing an example of the output images provided by our code.
 - Learning Curves recorded for one fold:
-<<<<<<< HEAD
-<img src="docs/images/Fold_1.png" width="1500"> <br>
-- ROC curves and AUCs relative to the testing data for each fold:
-<img src="docs/images/ROC_-_Testing_new.png" width="1500"> <br>
-- Confusion Matrices for each of the 5 folds:
-<img src="docs/images/Confusion_Matrices_new.png" width="1500"> <br>
-- Learning and Testing curves for the models' ensamble:
-<img src="docs/images/ensemble_plot_new.png" width="1500"> <br>
-=======
 <div align="center">
 <img src="Example_images/fold5_andamento_loss_folder.png" width="1500">  
 </div>
@@ -126,7 +109,6 @@
 <div align="center">
 <img src="Example_images/boneage_distribution.png" width="500"> 
 </div>
->>>>>>> 1a4d5ba7
 
 ## Heat Map
 As part of the analysis, we include the possibility to "visualize" what the model has learnt using a heat map, which highlights the regions of input images which are relevant in the decision making process.
