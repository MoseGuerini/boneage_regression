# Bone age Regression

[![Documentation Status](https://readthedocs.org/projects/boneage-regression/badge/?version=latest)](https://boneage-regression.readthedocs.io/en/latest/?badge=latest)
![GitHub repo size](https://img.shields.io/github/repo-size/MoseGuerini/boneage_regression)
![CircleCI](https://circleci.com/gh/MoseGuerini/boneage_regression/tree/main.svg?style=shield)

The aim of this reporsitory is to build and train a convolutional neural network (CNN) for a deep learning based regression. Starting from hands x-rays the CNN will be able to infer patiences' ages. This project is developed using both Python and Matlab scripts.

# Table of contents
+ [Classes](#Classes)
+ [Data](#Data)
  + [Preprocessing](#Preprocessing)
+ [Model building and training](#Model-building-and-training)
  + [Hypermodel](#Hypermodel)
+ [Results](#Results)
  + [Heat Map](#Heat-Map)
+ [Usage](#Usage)

# Classes
In order to improve readability by performing encapsulation we build up two classes: one to handle data and another to handle the model. <br>
- `Data`: this class is designed to combine each image with its label, discard images without labels and viceversa and perform preprocessing (this function could be deactivated); <br>
- `Model`: on the other hand this class takes input data, trains the model and plots precidctions.

# Data
The dataset is composed of 14233 images, coming from patiences whose age range from 0 to 216 months. The 46% of the patinces are female (label "0") and 54% are male (label "1") and the mean age is 127 months.
You are able to download data yourself using the following link: https://www.rsna.org/rsnai/ai-image-challenge/RSNA-Pediatric-Bone-Age-Challenge-2017

## Preprocessing
The image are on greyscale but the size and the pixels intensity are different from one image to another. To stardize the dataset we renormalize the images from 0 and 1 exploiting two features which are always present in the images: the background, darker than the hand (and then set to "0"); a white letter, lighter than the hand (and then set to "1"). 
Secondly we cut as much background as we can in order to center the hand. 
Thirdly we padded images in order to make them squared.
Lastly we resized them from whatever their dimension was to 256x256 in order to be able to pass them to the CNN.
The preprocessing was implemented using Matlab.
Some examples of processed and unprocessed fotos follows.

<div align="center">

| **Unpreprocessed** | **Preprocessed** |
|--------------------|------------------|
| <img src="Readme_images/No_preprocessing/1378.png" alt="No Preprocessing" width="200"> | <img src="Readme_images/Preprocessing/1378.png" alt="Preprocessing" width="200"> |

</div>

<div align="center">

| **Unpreprocessed** | **Preprocessed** |
|--------------------|------------------|
| <img src="Readme_images/No_preprocessing/1478.png" alt="No Preprocessing" width="200"> | <img src="Readme_images/Preprocessing/1478.png" alt="Preprocessing" width="200"> |

</div>

<div align="center">

| **Unpreprocessed** | **Preprocessed** |
|--------------------|------------------|
| <img src="Readme_images/No_preprocessing/1399.png" alt="No Preprocessing" width="200"> | <img src="Readme_images/Preprocessing/1399.png" alt="Preprocessing" width="200"> |

</div>

<div align="center">

| **Unpreprocessed** | **Preprocessed** |
|--------------------|------------------|
| <img src="Readme_images/No_preprocessing/1418.png" alt="No Preprocessing" width="200"> | <img src="Readme_images/Preprocessing/1418.png" alt="Preprocessing" width="200"> |

</div>

# Model building and training
 The process of model building and model training follows three main steps: <br>
 • First a k-fold validation is performed on the training set. <br>
 • Inside each fold hyperparameters optimization is performed  using Bayesian search of `Keras Tuner` (exploring the user-selected `searching_fraction` of the hyperparameters' space) and the best model is trained for 300 epochs. Hyperparameter optimization can be skipped setting the parameter `overwrite` to `False`.  By doing so, the hyperparameters for each fold will be set to pre-saved values contained in the `Tuner` folder without any new search. <br>
 • At the end of this process we are left with 5 trained models, where each one is the best model in his fold. The final model is selected as
the model with the minimum MSE in the test set. <br>

The splitting of the dataset is summarized in the following figure:
<div align="center">
<img src="Readme_images/kfold.png" width="400"> <br>
</div>

## Hypermodel
The hypermodel consists of a variable number of convolutional blocks (`Conv2D`, `BatchNormalization` and `MaxPooling`), followed by a `Flatten` and a `Dense` (plus `BatchNormalization`) layers. The output is then concatenated with the gender features. Following there are a variable number of `Dense` plus `Dropout` layers and a final `Dense` layer with linear activation. <br>

The user can insert custom values for the hyperparameters tuning. Namely the hyperparameters are: <br>
• `Conv. layers`: number of convolutional layers of the network. <br>
• `Conv. filters`: number of convolutional filters in the first conv. layer. The number of conv. filters grows linearly each successive layer.<br>
• `Dense depth`: number of dense layer(s) after feature concatenation. The number of neurons in the first layer is set to 256 and is halved for each subsequent dense layer. <br>
• `Dropout rate`: dropout rate of the final dense layer(s). <br>

The default hyperparameters values are shown in the following table: <br>

<div align="center">

| Hyperparameters   |     Values      | 
| ----------------  | ----------------|
| `conv_layers`     |  3, 4, 5        | 
| `conv_filters`    |  8, 16, 32      | 
| `dense_depth`     |  1, 3, 5        | 
| `dropout_rate`    |  0.1, 0.2, 0.3  | 

</div>

# Results 
We conclude showing an example of the output images provided by our code.
- Learning Curves recorded for one fold:
<div align="center">
<<<<<<< HEAD
<img src="Readme_images/fold5_andamento_loss_folder.png" width="1500">  
=======
<img src="Example_images/fold5_loss.png" width="1500">  
>>>>>>> 4d7f0a12
</div>

- Predictions on the test set:
<div align="center">
<img src="Readme_images/predictions.png" width="500">  
</div>

- Predictions distribution, a reference error of 5 months is also shown:
<div align="center">
<<<<<<< HEAD
<img src="Readme_images/boneage_distribution.png" width="500"> 
=======
<img src="Example_images/error_distribution.png" width="500"> 
>>>>>>> 4d7f0a12
</div>

## Heat Map
As part of the analysis, we include the possibility to "visualize" what the model has learnt using a heat map, which highlights the regions of input images which are relevant in the decision making process.
Here are some examples:

![The Heat Map indicate areas on which the NN focused before giving its predictions](Readme_images/heat_map.png)

# Usage
Simply download this repository and run using default parameters.
```python
cd boneage_regression\boneage_regression
python main.py
```
In case you are running this code for the first time remember to install the requirements.
```python
pip install -r requirements.txt
```

In order to select custom parameters, refer to the help:
```python
python main.py -h

usage: main.py [-h] [-fp] [-p] [-o] [-cl  [...]] [-cf  [...]] [-dd  [...]] [-dr  [...]] [-sf]

This script performs bone age prediction using a machine learning regression model. It accepts input parameters for model configuration and the
dataset folder path. If you pass a dataset folder remember that it must contain: 1) Two separate folders for training and test images named 'Training'
and 'Test'. 2) Two .csv files with the corresponding labels named 'training.csv' and 'test.csv'. Each CSV file must contain three columns named 'ID',
'boneage', 'male'.

options:
  -h, --help            show this help message and exit
  -fp , --folder_path   Path to the directory containing training and test images as well as csv files with the labels. Default: Preprocessed_images
  -p , --preprocessing  If False avoid image preprocessing. Default: False
  -ot , --overwrite_tuner 
                        If False avoid hyperparameters search and use the pre-saved hyperpar. Default: False
  -om , --overwrite_model 
                        If False skip training and load pre-trained models. Default: False
  -cl  [ ...], --conv_layers  [ ...]
                        List of values for the hypermodel number of conv2d layers Default [3, 4, 5]
  -cf  [ ...], --conv_filters  [ ...]
                        List of values for the hypermodel first conv2d number of filters. Default [8, 16, 32]
  -dd  [ ...], --dense_depth  [ ...]
                        List of values for the hypermodel depth of final dense layers Default [1, 2, 3]
  -dr  [ ...], --dropout_rate  [ ...]
                        List of values for the dropout rate of the final dense layers Default [0.1, 0.2, 0.3]
  -sf , --searching_fraction 
                        Fraction of the hyperparameters space explored during hypermodel search. Default: 0.25
```

Plese note that in order to be able to preprocess the images you must have **`Matlab`** and the `Python` module **`matlab.engine`** installed (they are **not** included in the project's requirements). 
If you want to run the code without installing **`Matlab`** and **`matlab.engine`**, simply run the script using the default values for `folder_path` (`Preprocessed_images`) and `preprocessing` (`False`), this will skip the preprocessing using already preprocessed images in the `Preprocessed_images` folder.

In order to pass a list of hyperparameters, separate them with a space like this:
```python
python main.py -cl 2 3 -cf 32 -dd 1 2 -dr 0.2 0.3
```

All the images produced by the code will be automatically saved in a folder named `Plots`. 

If the code breaks of you want to interrupt the code and resume it later (even though we discourage doing so) re-run it  using default values for `overwrite_tuner` (`False`) and `overwrite_model` (`False`). By doing this the code will resume from where it left off.

## Attribution

This work builds upon the research presented in the following paper:

- **Halabi SS, Prevedello LM, Kalpathy-Cramer J, et al.** (2018). The RSNA Pediatric Bone Age Machine Learning Challenge. *Radiology*, 290(2), 498-503. [DOI](https://doi.org/10.1148/radiol.2018180736).

For more details, please refer to the original paper.

The original dataset can be downloaded at https://www.rsna.org/rsnai/ai-image-challenge/rsna-pediatric-bone-age-challenge-2017




<|MERGE_RESOLUTION|>--- conflicted
+++ resolved
@@ -103,11 +103,7 @@
 We conclude showing an example of the output images provided by our code.
 - Learning Curves recorded for one fold:
 <div align="center">
-<<<<<<< HEAD
-<img src="Readme_images/fold5_andamento_loss_folder.png" width="1500">  
-=======
 <img src="Example_images/fold5_loss.png" width="1500">  
->>>>>>> 4d7f0a12
 </div>
 
 - Predictions on the test set:
@@ -117,11 +113,7 @@
 
 - Predictions distribution, a reference error of 5 months is also shown:
 <div align="center">
-<<<<<<< HEAD
-<img src="Readme_images/boneage_distribution.png" width="500"> 
-=======
 <img src="Example_images/error_distribution.png" width="500"> 
->>>>>>> 4d7f0a12
 </div>
 
 ## Heat Map
