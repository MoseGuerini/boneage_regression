import pathlib

import numpy as np
from loguru import logger
import pandas as pd

from utils import is_integer, convert_and_resize

try:
    import matlab.engine
except ImportError:
    logger.info("matlab.engine package not found.")


class DataLoader:
    """
    Class for loading and preprocessing the BoneAge dataset.
    """

    def __init__(
        self, image_path, labels_path, target_size=(256, 256),
        num_images=None, preprocessing=False, num_workers=12
    ):
        """
        Initialize the DataLoader for the BoneAge dataset.

        :param image_path: Path to the folder containing the images.
        :type image_path: str
        :param labels_path: Path to the file containing labels.
        :type labels_path: str
        :param target_size: Target size for image
        resizing. Deafult: (256, 256).
        :type target_size: tuple(int, int)
        :param num_images: Number of images to load. Default: None
        (loads all images).
        :type num_images: int
        :param preprocessing: Boolean indicating whether preprocessing
        is required. Deafult: False.
        :type preprocessing: bool
        :param num_workers: Number of workers for parallel preprocessing
        in MATLAB. Default: 12.
        :type num_workers: int
        """
<<<<<<< HEAD
        self._image_path = pathlib.Path(image_path)
        self._labels_path = pathlib.Path(labels_path)
        self.target_size = target_size
        self.num_images = num_images
        self._preprocessing = preprocessing
        self._num_workers = num_workers
=======
        self.image_path = pathlib.Path(image_path)
        self.labels_path = pathlib.Path(labels_path)
        self.target_size = target_size
        self.num_images = num_images
        self.preprocessing = preprocessing
        self.num_workers = num_workers
>>>>>>> 140871db
        self.X, self.ids, self.X_gender, self.y = self.load_images()

    @property
    def image_path(self):
        return self._image_path

    @image_path.setter
    def image_path(self, value):
        path = pathlib.Path(value)
        if not path.exists() or not path.is_dir():
            raise FileNotFoundError(
                f"Invalid path: {value}. The directory does not exist."
            )
        self._image_path = path

    @property
    def labels_path(self):
        return self._labels_path

    @labels_path.setter
    def labels_path(self, value):
        path = pathlib.Path(value)
        if not path.exists():
            raise FileNotFoundError(
                f"Invalid path: {value}. The file does not exist."
            )
        self._labels_path = path

    @property
    def target_size(self):
        return self._target_size

    @target_size.setter
    def target_size(self, value):
        if hasattr(self, "_target_size"):
            raise AttributeError(
                "target_size cannot be modified after assignment."
            )
        if (
            isinstance(value, tuple)
            and len(value) == 2
            and all(isinstance(i, int) and i > 0 for i in value)
            and value[0] == value[1]
        ):
            self._target_size = value
        else:
            raise ValueError(
                "Invalid target_size: {value}. Must be a tuple of two "
                "identical positive integers."
            )

    @property
    def num_images(self):
        return self._num_images

    @num_images.setter
    def num_images(self, value):
        if hasattr(self, "_num_images"):
            raise AttributeError(
                "num_images cannot be modified after assignment."
            )
        if value is not None and (not isinstance(value, int) or value <= 0):
            raise ValueError(
                f"Invalid num_images: {value}."
                f" Must be a positive integer or None."
            )
        self._num_images = value

    @property
    def preprocessing(self):
        return self._preprocessing

    @preprocessing.setter
    def preprocessing(self, value):
        if not isinstance(value, bool):
            raise ValueError(f"Invalid preprocessing: {value}."
                             f" preprocessing must be a boolean"
                             f" (True or False).")
        self._preprocessing = value

    def preprocess_images(self):
        """
        Preprocess images using MATLAB.

        This function processes images in the `self._image_path` folder using
        parallel computation. A MATLAB process is started, and the MATLAB
        function reads images from `self._image_path`, preprocesses them,
        and saves them in subfolders inside 'Processed_images' folder.
        The `self._image_path` attribute is then updated accordingly.

        Notes:

            - Preprocessing includes pixel intensity normalization, resizing,
            and padding.

            - If your version of MATLAB does not support the specified number
            of workers, the default value from your MATLAB environment will
            be used.
        """
        
        # Start a matlab process to augment contrast and center the images
        file_path = pathlib.Path().resolve()
        logger.info("Performing MATLAB preprocessing...")

        eng = matlab.engine.start_matlab()

        eng.addpath(str(file_path.parent / 'Matlab_function'))
        eng.preprocessing(
            str(self._image_path),
            str(file_path.parent.parent / 'Processed_images' / self._image_path.name ),
            self._num_workers, self._target_size[1], nargout=0
        )

        self._image_path = str(file_path.parent.parent / 'processed_images'/ self._image_path.name)
        eng.quit()
        logger.info(f"{self._image_path.name} processed images saved in processed_images/{self._image_path.name}")


    def load_images(self):
        """
        Load images from `self._image_path` and apply preprocessing if
        specified.

        This function reads images from `self._image_path`,
        converts them to RGB, resizes them to the target dimensions,
        and filters them according to the available labels.

        If `self._preprocessing` is True, the MATLAB preprocessing method
        is called.

        :return: tuple containing:

            - `filtered_images_rgb` (np.ndarray): NumPy array of the
            preprocessed images.

            - `filtered_ids` (np.ndarray): NumPy array of valid image IDs
            (those with a corresponding label).

            - `gender` (np.ndarray): Corresponding gender for the
            images (or `None` if not available).

            - `boneage` (np.ndarray): Corresponding age for the
            images (or `None` if not available).
        """

        path = self._image_path

        if self._preprocessing:
            self.preprocess_images()

        # Ordering file names numerically
        image_files = [f for f in path.iterdir() if
                       f.is_file() and is_integer(f.stem)]
        image_files = sorted(image_files, key=lambda x: int(x.stem))

        if self._num_images:
            image_files = image_files[:self._num_images]

        images, ids = convert_and_resize(image_files,
                                        self._target_size)

        logger.info(f"{len(images)} images loaded.")

        # Loading labels and identifying missing ones
        labels, missing_ids = self.load_labels(ids)

        # Filtering out images with missing labels
        filtered_images = [img for img, img_id in zip(images, ids) if
                               img_id not in missing_ids]
        filtered_ids = [img_id for img_id in ids if img_id not in missing_ids]

        logger.info(f"{len(filtered_images)} images are ready to be used.")

        boneage, gender = zip(*labels)  # Spiltting boneage and gender

        return (
            np.array(filtered_images, dtype=np.float32)/255,
            np.array(filtered_ids, dtype=np.int32),
            np.array(gender, dtype=np.int32).reshape(-1, 1),
            np.array(boneage, dtype=np.int32)
        )

    def load_labels(self, image_ids):
        """
        Loads labels from a CSV file and returns only those corresponding to
        the provided image IDs.

        This function filters the labels to ensure that each image has a
        corresponding label and vice versa. Missing image IDs or labels without
        corresponding images are logged as warnings.

        :param image_ids: IDs of the loaded images.
        :type image_ids: list

        :return: A tuple containing:

            - `label_pairs`: NumPy array of pairs (boneage, gender) for each
            valid image.

            - `valid_ids`: list of image IDs that have a corresponding label
            in the CSV.

        :raises ValueError: If required columns ('id', 'boneage', 'male') are
        missing from the CSV.
        """

        df = pd.read_csv(self._labels_path, nrows=self._num_images)
        df.columns = df.columns.str.lower()

        # Searching for missing informations
        required_columns = ['id', 'boneage', 'male']
        missing_columns = [col for col in required_columns if col not in
                           df.columns]

        if missing_columns:
            raise ValueError(f"Missing required columns: {missing_columns}")
        
        # Searching for images with no corresponding labels
        missing_ids = [img_id for img_id in image_ids if
                       img_id not in df['id'].to_numpy()]

        # Searching for labels with no corresponding images
        missing_images = [label_id for label_id in df['id'].to_numpy() if
                          label_id not in image_ids]

        if missing_ids:
            logger.warning("Warning: The following image IDs are missing in"
                           " the label file:"
                           f"{', '.join(map(str, missing_ids))}")

        if missing_images:
            logger.warning("Warning: The following labels do not correspond"
                           " to any image:"
                           f"{', '.join(map(str, missing_images))}")

        label_df = df[df['id'].isin(image_ids)]

        boneage = label_df['boneage'].to_numpy()
        gender = label_df['male'].astype(int).to_numpy()

        # Creating array of couples (boneage, gender)
        label_pairs = np.array(list(zip(boneage, gender)))

        return label_pairs, missing_ids
    
    
test_data = r"C:\Users\nicco\boneage_regression\Test_dataset\Test"
test_csv = r"C:\Users\nicco\boneage_regression\Test_dataset\test.csv"
data_test = DataLoader(
    test_data,
    test_csv
    )<|MERGE_RESOLUTION|>--- conflicted
+++ resolved
@@ -41,21 +41,12 @@
         in MATLAB. Default: 12.
         :type num_workers: int
         """
-<<<<<<< HEAD
-        self._image_path = pathlib.Path(image_path)
-        self._labels_path = pathlib.Path(labels_path)
-        self.target_size = target_size
-        self.num_images = num_images
-        self._preprocessing = preprocessing
-        self._num_workers = num_workers
-=======
         self.image_path = pathlib.Path(image_path)
         self.labels_path = pathlib.Path(labels_path)
         self.target_size = target_size
         self.num_images = num_images
         self.preprocessing = preprocessing
         self.num_workers = num_workers
->>>>>>> 140871db
         self.X, self.ids, self.X_gender, self.y = self.load_images()
 
     @property
