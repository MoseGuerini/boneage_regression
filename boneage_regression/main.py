--- conflicted
+++ resolved
@@ -134,10 +134,6 @@
     space_size = hyperp_space_size()
 
     max_trials = np.rint(args.searching_fraction*space_size)
-<<<<<<< HEAD
-    #max_trials = 1
-=======
->>>>>>> 163645c9
 
     # 3. create and train the model
     model = CNN_Model(
