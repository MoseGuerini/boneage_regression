--- conflicted
+++ resolved
@@ -189,14 +189,9 @@
         self.visualize_gradcam_batch()
 
     def hyperparameter_tuning(
-<<<<<<< HEAD
             self, X_train, X_gender_train, y_train,
             X_val, X_gender_val, y_val,
             model_builder, fold, epochs=1, batch_size=64
-=======
-            self, X_val, X_gender_val, y_val, model_builder,
-            epochs=60, batch_size=64 ###############################################
->>>>>>> 1058063e
     ):
         """
         Performs hyperparameter tuning using Bayesian optimization with an
@@ -268,11 +263,7 @@
 
         return best_hps, best_model
 
-<<<<<<< HEAD
     def train_model(self, k=5):
-=======
-    def train_model(self, epochs=300): ###################################
->>>>>>> 1058063e
         """
         Trains the model using the best hyperparameters on the complete dataset,
         with an internal validation split. After training, the loss curve is plotted,
