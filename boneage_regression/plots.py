--- conflicted
+++ resolved
@@ -231,14 +231,10 @@
     plt.legend()
     plt.grid(True)
     plt.show(block=False)
-<<<<<<< HEAD
 
     # Save the image
     image_name = f'accuracy.png'
     plt.savefig(image_name)  # Local saving
-=======
-    plt.grid(True)
-    plt.savefig(os.path.join(folder, 'boneage_distribution.png'))
->>>>>>> 163645c9
+    plt.grid(True)
     plt.close()
     save_image(image_name)