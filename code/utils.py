--- conflicted
+++ resolved
@@ -63,21 +63,7 @@
     return id, boneage, gender
     
 def return_dataset(image_path, labels_path):
-<<<<<<< HEAD
-    """
-    Load and return labels from a CSV file. The CSV must contain 'id', 'boneage', and 'male' columns.
-
-    :param labels_path: Path to the CSV file containing label data.
-    :type labels_path: str or pathlib.Path
-    :raises FileNotFoundError: If the specified CSV file does not exist.
-    :raises ValueError: If the CSV file does not contain the required columns.
-    :return: A tuple containing three NumPy arrays: IDs, bone age values, and gender labels (1 for male, 0 for female).
-    :rtype: tuple[np.ndarray, np.ndarray, np.ndarray]
-    
-    """
-=======
     '''Return arrays containing features and labels for training the CNN'''
->>>>>>> 72ccf600
 
     feature, names = load_images(image_path)
     id, labels, gender = load_labels(labels_path)
@@ -85,25 +71,24 @@
     if not np.array_equal(names, id):
         raise ValueError('Image dataset does not correspond to labels dataset!')
     
-<<<<<<< HEAD
     return feature, labels, gender
 
-current_path = pathlib.Path(__file__).resolve()
+def run_preliminary_test():
+    '''
+    This function run a test with reduced dataset 
+    The user has to be in some location in bonage_regression folder
+    The test material has to be organized as follows: 
+    ---Test_dataset---> 'Training' (folder with png images)
+                   ---> 'training.csv' (csv file with corresponding labels)
+    '''
     
-while current_path.name != 'boneage_regression':
-    current_path = current_path.parent
-
-print(f'La cartella boneage_regression è stata trovata in: {current_path}')
+    current_path = pathlib.Path(__file__).resolve()
     
-print(f'La cartella boneage_regression è stata trovata in: {current_path}')
-
-test_dataset_path = current_path / 'Test_dataset'
-#images, labels = load_images('/Users/moseguerini/Desktop/Test_dataset/Training')
-
-#id, boneage, gender = load_labels('/Users/moseguerini/Desktop/Dataset/Bone_Age_Validation_Set/Validation_Dataset.csv')
-
-#return_dataset('/Users/moseguerini/Desktop/Test_dataset/Training','/Users/moseguerini/Desktop/Test_dataset/training.csv')
-return_dataset(test_dataset_path / 'Training',test_dataset_path / 'training.csv')
-=======
-    return feature, labels, gender
->>>>>>> 72ccf600
+    while current_path.name != 'boneage_regression':
+        current_path = current_path.parent
+    
+    print(f'La cartella boneage_regression è stata trovata in: {current_path}')
+    print(f'La cartella boneage_regression è stata trovata in: {current_path}')
+    
+    test_dataset_path = current_path / 'Test_dataset'
+    return_dataset(test_dataset_path / 'Training',test_dataset_path / 'training.csv')
